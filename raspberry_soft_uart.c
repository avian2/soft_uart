--- conflicted
+++ resolved
@@ -25,9 +25,7 @@
 static int gpio_tx = 0;
 static int gpio_rx = 0;
 static int rx_bit_index = -1;
-<<<<<<< HEAD
 static void (*rx_callback)(unsigned char) = NULL;
-=======
 static int stop_bits = 1;
 static int parity_en = 0;
 static int ignore_parity_errors = 0;
@@ -35,7 +33,6 @@
 static int parity_init = 0;
 static int final_stop_bit_index = 8;
 static int parity_index = -1;
->>>>>>> 0eb5f09a
 
 /**
  * Initializes the Raspberry Soft UART infrastructure.
